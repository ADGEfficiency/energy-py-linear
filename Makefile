--- conflicted
+++ resolved
@@ -92,12 +92,7 @@
 	#  TODO publish docs
 
 #  DOCS
-<<<<<<< HEAD
-=======
 .PHONY: docs docs-build mike-deploy
->>>>>>> 5565f395
-
-.PHONY: docs docs-build
 docs: setup-docs
 	cd docs; mike serve; cd ..
 

--- conflicted
+++ resolved
@@ -34,7 +34,6 @@
 
     electric_charge_mwh: float = 0.0
     electric_discharge_mwh: float = 0.0
-
 
 class Spill:
     """Spill asset - allows excess or insufficient balances to be filled in."""
@@ -77,50 +76,6 @@
         """Constrain asset within a single interval"""
         return
 
-<<<<<<< HEAD
-=======
-class Spill:
-    """Spill asset - allows excess or insufficient balances to be filled in."""
-
-    def __init__(self, name: str = "spill"):
-        """Initialize a Spill asset model."""
-        self.cfg = SpillConfig(name=name)
-
-    def __repr__(self) -> str:
-        """A string representation of self."""
-        return "<energypylinear.Spill>"
-
-    def one_interval(
-        self,
-        optimizer: epl.optimizer.Optimizer,
-        i: int,
-        freq: epl.freq.Freq,
-        flags: epl.flags.Flags = epl.flags.Flags(),
-    ) -> SpillOneInterval:
-        """Create Spill asset data for a single interval."""
-        return SpillOneInterval(
-            cfg=self.cfg,
-            electric_generation_mwh=optimizer.continuous(
-                f"{self.cfg.name}-electric_generation_mwh-{i}", low=0
-            ),
-            high_temperature_generation_mwh=optimizer.continuous(
-                f"{self.cfg.name}-high_temperature_generation_mwh-{i}", low=0
-            ),
-            electric_load_mwh=optimizer.continuous(
-                f"{self.cfg.name}-electric_load_mwh-{i}", low=0
-            ),
-            low_temperature_load_mwh=optimizer.continuous(
-                f"{self.cfg.name}-low_temperature_load_mwh-{i}", low=0
-            ),
-        )
-
-    def constrain_within_interval(
-        self, *args: typing.Any, **kwargs: typing.Any
-    ) -> None:
-        """Constrain asset within a single interval"""
-        return
-
->>>>>>> 0e63030e
     def constrain_after_intervals(
         self, *args: typing.Any, **kwargs: typing.Any
     ) -> None:

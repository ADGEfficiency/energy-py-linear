"""Site asset for optimizing dispatch of combined heat and power (CHP) generators."""

import typing

import numpy as np
import pulp
import pydantic

import energypylinear as epl
from energypylinear.assets.asset import AssetOneInterval
from energypylinear.defaults import defaults
from energypylinear.flags import Flags
from energypylinear.freq import Freq
from energypylinear.logger import logger, set_logging_level
from energypylinear.optimizer import Optimizer
from energypylinear.utils import repeat_to_match_length


def validate_interval_data(
    assets: list, site: "epl.Site", repeat_interval_data: bool = True
) -> None:
    """Validates asset interval data against the site."""
    if not repeat_interval_data:
        for asset in assets:
            if hasattr(asset.cfg, "interval_data"):
                assert len(asset.cfg.interval_data.idx) == len(
                    site.cfg.interval_data.idx
                )

    else:
        for asset in assets:
            if hasattr(asset.cfg, "interval_data"):
                if len(asset.cfg.interval_data.idx) != len(site.cfg.interval_data.idx):
<<<<<<< HEAD
                    idata = asset.cfg.interval_data.dict(exclude={"idx"})
=======
                    idata = asset.cfg.interval_data.model_dump(exclude={"idx"})
>>>>>>> 0c63c332
                    for name, data in idata.items():
                        assert isinstance(site.cfg.interval_data.idx, np.ndarray)
                        setattr(
                            asset.cfg.interval_data,
                            name,
                            repeat_to_match_length(
                                data,
                                site.cfg.interval_data.idx,
                            ),
                        )


class SiteIntervalData(pydantic.BaseModel):
    """Site interval data."""

    electricity_prices: np.ndarray | list[float] | float | None = None
    export_electricity_prices: np.ndarray | list[float] | float | None = None
    electricity_carbon_intensities: np.ndarray | list[float] | float | None = None
    gas_prices: np.ndarray | list[float] | float | None = None

    electric_load_mwh: np.ndarray | list[float] | float | None = None
    high_temperature_load_mwh: np.ndarray | list[float] | float | None = None
    low_temperature_load_mwh: np.ndarray | list[float] | float | None = None
    low_temperature_generation_mwh: np.ndarray | list[float] | float | None = None

    idx: list[int] | np.ndarray = []
    model_config = pydantic.ConfigDict(arbitrary_types_allowed=True)

    @pydantic.model_validator(mode="after")
    def validate_all_things(self) -> "SiteIntervalData":
        """Validates site interval data."""

        fields = list(self.model_fields.keys())
        fields.remove("idx")
        if self.electricity_prices is not None:
            assert isinstance(self.electricity_prices, (np.ndarray, list))
            self.idx = np.arange(len(self.electricity_prices))
            self.electricity_prices = np.atleast_1d(np.array(self.electricity_prices))
            fields.remove("electricity_prices")

            if self.export_electricity_prices is None:
                self.export_electricity_prices = self.electricity_prices
                fields.remove("export_electricity_prices")

        elif self.electricity_carbon_intensities is not None:
            assert isinstance(self.electricity_carbon_intensities, (np.ndarray, list))
            self.idx = np.arange(len(self.electricity_carbon_intensities))
            self.electricity_carbon_intensities = np.atleast_1d(
                np.array(self.electricity_carbon_intensities)
            )
            fields.remove("electricity_carbon_intensities")

        else:
            raise ValueError(
                "One of electricity_prices or carbon_intensities should be specified."
            )

        idx = self.idx
        for field in fields:
            value = getattr(self, field, None)
            if isinstance(value, (float, int)):
                setattr(self, field, np.array([value] * len(idx)))

            elif value is None:
                setattr(self, field, np.array([getattr(defaults, field)] * len(idx)))

            else:
                assert len(value) == len(
                    idx
                ), f"{field} has len {len(value)}, index has {len(idx)}"
                setattr(self, field, np.array(value))

            assert getattr(self, field) is not None
            assert isinstance(getattr(self, field), np.ndarray)

            assert np.isnan(getattr(self, field)).sum() == 0

            setattr(self, field, np.atleast_1d(getattr(self, field)))

        return self


class SiteConfig(pydantic.BaseModel):
    """Site configuration."""

    name: typing.Literal["site"] = "site"
    interval_data: SiteIntervalData
    freq_mins: int
    import_limit_mw: float
    export_limit_mw: float

    def __repr__(self) -> str:
        """A string representation of self."""
        return f"<SiteConfig {self.name=}>"

    def __str__(self) -> str:
        """A string representation of self."""
        return f"<SiteConfig name={self.name}, freq_mins={self.freq_mins}, import_limit_mw={self.import_limit_mw}, export_limit_mw={self.export_limit_mw}>"


class SiteOneInterval(AssetOneInterval):
    """Site data for a single interval."""

    cfg: SiteConfig
    import_power_mwh: pulp.LpVariable
    export_power_mwh: pulp.LpVariable
    import_power_bin: pulp.LpVariable
    export_power_bin: pulp.LpVariable
    import_limit_mwh: float
    export_limit_mwh: float
    model_config = pydantic.ConfigDict(arbitrary_types_allowed=True)


def constrain_site_electricity_balance(
    optimizer: Optimizer,
    cfg: SiteConfig,
    ivars: "epl.interval_data.IntervalVars",
    interval_data: SiteIntervalData,
    i: int,
) -> None:
    """Constrain site electricity balance.

    in = out + accumulation
    import + generation = (export + load) + (charge - discharge)
    import + generation - (export + load) - (charge - discharge) = 0
    """
    assets = ivars.objective_variables[-1]
    site = ivars.filter_objective_variables(
        instance_type=epl.assets.site.SiteOneInterval, i=-1, asset_name=cfg.name
    )[0]
    assert isinstance(site, epl.assets.site.SiteOneInterval)
    assert interval_data.electric_load_mwh is not None
    assert isinstance(interval_data.electric_load_mwh, np.ndarray)
    optimizer.constrain(
        (
            site.import_power_mwh
            - site.export_power_mwh
            - interval_data.electric_load_mwh[i]
            + optimizer.sum([a.electric_generation_mwh for a in assets])
            - optimizer.sum([a.electric_load_mwh for a in assets])
            - optimizer.sum([a.electric_charge_mwh for a in assets])
            + optimizer.sum([a.electric_discharge_mwh for a in assets])
        )
        == 0,
        name=f"site_electricity_balance,i:{i}",
    )


def constrain_site_import_export(
    optimizer: Optimizer,
    cfg: SiteConfig,
    ivars: "epl.interval_data.IntervalVars",
) -> None:
    """Constrain to only do one of import and export electricity in an interval."""
    site = ivars.filter_objective_variables(
        instance_type=epl.assets.site.SiteOneInterval, i=-1, asset_name=cfg.name
    )[0]
    assert isinstance(site, epl.assets.site.SiteOneInterval)
    optimizer.constrain(
        site.import_power_mwh - site.import_limit_mwh * site.import_power_bin <= 0
    )
    optimizer.constrain(
        site.export_power_mwh - site.export_limit_mwh * site.export_power_bin <= 0
    )
    optimizer.constrain(site.import_power_bin + site.export_power_bin == 1)


def constrain_site_high_temperature_heat_balance(
    optimizer: Optimizer,
    cfg: SiteConfig,
    ivars: "epl.interval_data.IntervalVars",
    interval_data: SiteIntervalData,
    i: int,
) -> None:
    """Constrain high temperature energy balance.

    in = out + accumulation
    generation = load
    generation - load = 0
    """
    assets = ivars.objective_variables[-1]
    assert isinstance(interval_data.high_temperature_load_mwh, np.ndarray)
    optimizer.constrain(
        optimizer.sum([a.high_temperature_generation_mwh for a in assets])
        - optimizer.sum([a.high_temperature_load_mwh for a in assets])
        - interval_data.high_temperature_load_mwh[i]
        == 0
    )


def constrain_site_low_temperature_heat_balance(
    optimizer: Optimizer,
    cfg: SiteConfig,
    ivars: "epl.interval_data.IntervalVars",
    interval_data: SiteIntervalData,
    i: int,
) -> None:
    """Constrain low temperature energy balance.

    in = out + accumulation
    generation = load
    generation - load = 0
    """
    assets = ivars.objective_variables[-1]
    assert isinstance(interval_data.low_temperature_load_mwh, np.ndarray)
    assert isinstance(interval_data.low_temperature_generation_mwh, np.ndarray)
    optimizer.constrain(
        optimizer.sum([a.low_temperature_generation_mwh for a in assets])
        - optimizer.sum([a.low_temperature_load_mwh for a in assets])
        - interval_data.low_temperature_load_mwh[i]
        + interval_data.low_temperature_generation_mwh[i]
        == 0
    )


class Site:
    """Site asset - handles optimization and plotting of many assets over many intervals.

    All assets are connected to the same site electricity, high and low temperature networks.

    All assets are optimized as a single linear program.

    Args:
        assets: list[Asset] - a list of energypylinear assets to optimize together.
        cfg: SiteConfig - configuration for the site.
    """

    def __init__(
        self,
        assets: list,
        electricity_prices: np.ndarray | list[float] | float | None = None,
        export_electricity_prices: np.ndarray | list[float] | float | None = None,
        electricity_carbon_intensities: np.ndarray | list[float] | float | None = None,
        electric_load_mwh: np.ndarray | list[float] | float | None = None,
        gas_prices: np.ndarray | list[float] | float | None = None,
        high_temperature_load_mwh: np.ndarray | list[float] | float | None = None,
        low_temperature_load_mwh: np.ndarray | list[float] | float | None = None,
        low_temperature_generation_mwh: np.ndarray | list[float] | float | None = None,
        name: typing.Literal["site"] = "site",
        freq_mins: int = defaults.freq_mins,
        import_limit_mw: float = 10000,
        export_limit_mw: float = 10000,
    ):
        """Initialize a Site asset model."""
        self.assets = assets

        self.cfg = SiteConfig(
            name=name,
            interval_data=SiteIntervalData(
                electricity_prices=electricity_prices,
                export_electricity_prices=export_electricity_prices,
                electricity_carbon_intensities=electricity_carbon_intensities,
                gas_prices=gas_prices,
                electric_load_mwh=electric_load_mwh,
                high_temperature_load_mwh=high_temperature_load_mwh,
                low_temperature_load_mwh=low_temperature_load_mwh,
                low_temperature_generation_mwh=low_temperature_generation_mwh,
            ),
            import_limit_mw=import_limit_mw,
            export_limit_mw=export_limit_mw,
            freq_mins=freq_mins,
        )

        validate_interval_data(assets, self)

    def __repr__(self) -> str:
        """A string representation of self."""
        return f"<energypylinear.Site assets: {len(self.assets)}>"

    def one_interval(
        self, optimizer: Optimizer, site: SiteConfig, i: int, freq: Freq
    ) -> SiteOneInterval:
        """Create Site asset data for a single interval."""
        return SiteOneInterval(
            cfg=site,
            import_power_mwh=optimizer.continuous(
                f"import_power_mw-{i}", up=freq.mw_to_mwh(self.cfg.import_limit_mw)
            ),
            export_power_mwh=optimizer.continuous(
                f"export_power_mw-{i}", up=freq.mw_to_mwh(self.cfg.export_limit_mw)
            ),
            import_power_bin=optimizer.binary(f"import_power_bin-{i}"),
            export_power_bin=optimizer.binary(f"export_power_bin-{i}"),
            import_limit_mwh=freq.mw_to_mwh(site.import_limit_mw),
            export_limit_mwh=freq.mw_to_mwh(site.export_limit_mw),
        )

    def constrain_within_interval(
        self,
        optimizer: Optimizer,
        ivars: "epl.interval_data.IntervalVars",
        interval_data: SiteIntervalData,
        i: int,
    ) -> None:
        """Constrain site within a single interval."""
        constrain_site_electricity_balance(optimizer, self.cfg, ivars, interval_data, i)
        constrain_site_import_export(optimizer, self.cfg, ivars)
        constrain_site_high_temperature_heat_balance(
            optimizer, self.cfg, ivars, interval_data, i
        )
        constrain_site_low_temperature_heat_balance(
            optimizer, self.cfg, ivars, interval_data, i
        )

    def optimize(
        self,
        objective: "str | dict | epl.objectives.CustomObjectiveFunction" = "price",
        flags: Flags = Flags(),
<<<<<<< HEAD
        verbose: bool = True,
        optimizer_config: "epl.OptimizerConfig | dict" = epl.optimizer.OptimizerConfig(),
=======
        verbose: int | bool = 2,
        optimizer_config: "epl.OptimizerConfig" = epl.optimizer.OptimizerConfig(),
>>>>>>> 0c63c332
    ) -> "epl.SimulationResult":
        """Optimize sites dispatch using a mixed-integer linear program.

        Args:
            objective: the optimization objective - either "price" or "carbon".
            flags: boolean flags to change simulation and results behaviour.
            verbose: level of printing.
            optimizer_config: configuration options for the optimizer.

        Returns:
            epl.results.SimulationResult
        """

        self.optimizer = Optimizer(optimizer_config)
        freq = Freq(self.cfg.freq_mins)

        #  TODO this is repeated in `validate_interval_data`
        #  should reuse that here - TODO when I do the site again
        names = [asset.cfg.name for asset in self.assets]
        assert len(names) == len(
            set(names)
        ), f"Asset names must be unique, your assets are called {names}"

        set_logging_level(logger, verbose)
        logger.info(f"assets.site.optimize: cfg={self.cfg}")
        logger.info(f"assets.site.optimize: assets={names}")

        #  TODO warn about sites without boilers?  warn sites without valve / spill?
        ivars = epl.IntervalVars()
        for i in self.cfg.interval_data.idx:
            one_interval = []
            one_interval.append(self.one_interval(self.optimizer, self.cfg, i, freq))
            for asset in self.assets:
                neu_assets = asset.one_interval(self.optimizer, i, freq, flags)
                if isinstance(neu_assets, list):
                    one_interval.extend(neu_assets)
                else:
                    one_interval.append(neu_assets)

            ivars.append(one_interval)

            self.constrain_within_interval(
                self.optimizer, ivars, self.cfg.interval_data, i
            )
            for asset in self.assets:
                asset.constrain_within_interval(
                    self.optimizer, ivars, i, flags=flags, freq=freq
                )

        for asset in self.assets:
            asset.constrain_after_intervals(
                self.optimizer,
                ivars,
            )

        self.optimizer.objective(
            epl.get_objective(objective, self.optimizer, ivars, self.cfg.interval_data)
        )

        status = self.optimizer.solve(
            verbose=verbose, allow_infeasible=flags.allow_infeasible
        )

        return epl.extract_results(
            self,
            self.assets,
            ivars,
            feasible=status.feasible,
            verbose=verbose,
            flags=flags,
        )<|MERGE_RESOLUTION|>--- conflicted
+++ resolved
@@ -31,11 +31,7 @@
         for asset in assets:
             if hasattr(asset.cfg, "interval_data"):
                 if len(asset.cfg.interval_data.idx) != len(site.cfg.interval_data.idx):
-<<<<<<< HEAD
-                    idata = asset.cfg.interval_data.dict(exclude={"idx"})
-=======
                     idata = asset.cfg.interval_data.model_dump(exclude={"idx"})
->>>>>>> 0c63c332
                     for name, data in idata.items():
                         assert isinstance(site.cfg.interval_data.idx, np.ndarray)
                         setattr(
@@ -344,13 +340,8 @@
         self,
         objective: "str | dict | epl.objectives.CustomObjectiveFunction" = "price",
         flags: Flags = Flags(),
-<<<<<<< HEAD
-        verbose: bool = True,
-        optimizer_config: "epl.OptimizerConfig | dict" = epl.optimizer.OptimizerConfig(),
-=======
         verbose: int | bool = 2,
         optimizer_config: "epl.OptimizerConfig" = epl.optimizer.OptimizerConfig(),
->>>>>>> 0c63c332
     ) -> "epl.SimulationResult":
         """Optimize sites dispatch using a mixed-integer linear program.
 

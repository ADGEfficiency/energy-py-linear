--- conflicted
+++ resolved
@@ -1,4 +1,5 @@
 """Linear programming objective cost functions for price and carbon."""
+import dataclasses
 import typing
 
 import numpy as np
@@ -6,6 +7,19 @@
 
 import energypylinear as epl
 from energypylinear.defaults import defaults
+
+
+@dataclasses.dataclass
+class Term:
+    asset_type: str
+    variable: str
+    interval_data: str | None = None
+    coefficient: float = 1.0
+
+
+@dataclasses.dataclass
+class CustomObjectiveFunction:
+    terms: list[Term] = dataclasses.field(default_factory=list)
 
 
 def price_objective(
@@ -27,16 +41,6 @@
     Returns:
         A linear programming objective as an instance of `pulp.LpAffineExpression` class.
     """
-
-<<<<<<< HEAD
-    #  cheating here with the site name (the second `site`)
-    sites = ivars.asset["site"]["site"]
-    sites = ivars.filter_site()
-    spills = ivars.filter_objective_variables(epl.assets.spill.SpillOneInterval)
-    spill_evs = filter_spill_evs(ivars, interval_data)
-    generators = ivars.filter_objective_variables(epl.assets.chp.CHPOneInterval)
-    boilers = ivars.filter_objective_variables(epl.assets.boiler.BoilerOneInterval)
-=======
     #  TODO cheating here with the site name
     sites = typing.cast(
         list[list["epl.assets.site.SiteOneInterval"]],
@@ -66,7 +70,6 @@
             epl.assets.boiler.BoilerOneInterval
         ),
     )
->>>>>>> 777ca0de
 
     assert isinstance(interval_data.gas_prices, np.ndarray)
     assert isinstance(interval_data.electricity_prices, np.ndarray)
@@ -191,38 +194,20 @@
     return optimizer.sum(obj)
 
 
-objectives = {"price": price_objective, "carbon": carbon_objective}
-
-import dataclasses
-
-
-@dataclasses.dataclass
-class Term:
-    asset_type: str
-    variable: str
-    interval_data: str
-    coefficient: float = 1.0
-
-
-@dataclasses.dataclass
-class CustomObjectiveFunction:
-    terms: list[Term] = dataclasses.field(default_factory=list)
-
-
 def get_objective(
     objective: str | dict | CustomObjectiveFunction,
     optimizer: "epl.Optimizer",
     ivars: "epl.interval_data.IntervalVars",
     interval_data: "epl.assets.site.SiteIntervalData",
 ) -> pulp.LpAffineExpression:
+    hardcoded_objectives = {"price": price_objective, "carbon": carbon_objective}
 
     if isinstance(objective, str):
-
-        if objective in objectives:
-            return objectives[objective]
+        if objective in hardcoded_objectives:
+            return hardcoded_objectives[objective](optimizer, ivars, interval_data)
         else:
             raise ValueError(
-                f"objective {objective} not in objectives, available objectives: {objectives.keys()}"
+                f"objective {objective} not in objectives, available objectives: {hardcoded_objectives.keys()}"
             )
 
     elif isinstance(objective, dict):
@@ -233,5 +218,23 @@
     else:
         assert isinstance(objective, CustomObjectiveFunction)
 
-    for term in objective.terms:
-        breakpoint()  # fmt: skip+    obj: list[typing.Any | float] = []
+    for i in interval_data.idx:
+        for term in objective.terms:
+            if term.asset_type == "*":
+                assets = ivars[i]
+            else:
+                assets = ivars.filter_objective_variables(term.asset_type, i=i)
+            for asset in assets:
+                obj.extend(
+                    [
+                        getattr(asset, term.variable)
+                        * (
+                            getattr(interval_data, term.interval_data)[i]
+                            if term.interval_data is not None
+                            else 1
+                        )
+                        * term.coefficient,
+                    ]
+                )
+    return optimizer.sum(obj)
--- conflicted
+++ resolved
@@ -1,4 +1,4 @@
-"""Structured logging to console and files."""
+"""Logging to console."""
 import logging
 import logging.handlers
 
@@ -7,59 +7,7 @@
 
 from energypylinear.defaults import defaults
 
-<<<<<<< HEAD
 console = Console()
-=======
-    def emit(self, record: logging.LogRecord) -> None:
-        """Emit a log record by formatting and sending it to structlog.
-
-        Args:
-            record (logging.LogRecord): The log record to emit.
-        """
-        message = self.format(record)
-        self._structlog.debug("pulp", pulp_message=message)
-
-
-def configure_logger(enable_file_logging: bool = False) -> None:
-    """Configure root and PuLP loggers. Optionally enable file logging.
-
-    Args:
-        enable_file_logging (bool, optional):
-            Whether to enable file logging. Defaults to False.
-    """
-
-    unix_time = int(time.time())
-
-    # Set up the root logger
-    root_logger = logging.getLogger()
-    root_logger.setLevel(logging.DEBUG)
-
-    if enable_file_logging:
-        pathlib.Path("logs").mkdir(exist_ok=True)
-        # Set up the file handler to write debug logs to a file
-        file_handler = logging.handlers.TimedRotatingFileHandler(
-            f"logs/{unix_time}.log", when="midnight", backupCount=10
-        )
-        file_handler.setLevel(logging.DEBUG)
-
-        latest_file_handler = logging.FileHandler("logs/LATEST.log")
-        latest_file_handler.setLevel(logging.DEBUG)
-
-        root_logger.addHandler(file_handler)
-        root_logger.addHandler(latest_file_handler)
-
-    # Set up the stream handler to write info logs to stdout
-    stream_handler = RichHandler(
-        console=console,
-        rich_tracebacks=True,
-        show_level=False,
-        show_time=False,
-        show_path=False,
-    )
-    stream_handler.setLevel(logging.INFO)
-    root_logger.addHandler(stream_handler)
-    pulp_logger = logging.getLogger("pulp")
->>>>>>> 2de627a0
 
 logger = logging.getLogger("energypylinear")
 logger.setLevel(logging.DEBUG)

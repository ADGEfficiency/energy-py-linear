--- conflicted
+++ resolved
@@ -87,7 +87,6 @@
         verbose=verbose,
     )
 
-
 print(simulate(carbon_price=50, seed=42, n=72))
 ```
 
@@ -305,14 +304,8 @@
     {
         "asset_type": "battery",
         "variable": "electric_discharge_mwh",
-<<<<<<< HEAD
         "coefficient": 0.25
     }
-=======
-        "interval_data": "electricity_prices",
-        "coefficient": 0.25,
-    },
->>>>>>> cce93767
 ]
 site.optimize(verbose=4, objective={"terms": terms})
 ```
@@ -324,24 +317,13 @@
     {
         "asset_type": "battery",
         "variable": "electric_charge_mwh",
-<<<<<<< HEAD
         "coefficient": 0.25
-=======
-        "interval_data": "electricity_prices",
-        "coefficient": 0.25,
->>>>>>> cce93767
     },
     {
         "asset_type": "battery",
         "variable": "electric_discharge_mwh",
-<<<<<<< HEAD
         "coefficient": 0.25
     }
-=======
-        "interval_data": "electricity_prices",
-        "coefficient": 0.25,
-    },
->>>>>>> cce93767
 ]
 ```
 
